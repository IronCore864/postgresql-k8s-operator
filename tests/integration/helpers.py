#!/usr/bin/env python3
# Copyright 2022 Canonical Ltd.
# See LICENSE file for licensing details.
import itertools
from datetime import datetime
from pathlib import Path
from typing import List

import psycopg2
import requests
import yaml
from lightkube import codecs
from lightkube.core.client import Client
from lightkube.core.exceptions import ApiError
from lightkube.generic_resource import GenericNamespacedResource
from lightkube.resources.core_v1 import Endpoints, Service
from pytest_operator.plugin import OpsTest
from tenacity import retry, retry_if_result, stop_after_attempt, wait_exponential

METADATA = yaml.safe_load(Path("./metadata.yaml").read_text())
DATABASE_APP_NAME = METADATA["name"]


async def check_database_users_existence(
    ops_test: OpsTest,
    users_that_should_exist: List[str],
    users_that_should_not_exist: List[str],
    admin: bool = False,
) -> None:
    """Checks that applications users exist in the database.

    Args:
        ops_test: The ops test framework
        users_that_should_exist: List of users that should exist in the database
        users_that_should_not_exist: List of users that should not exist in the database
        admin: Whether to check if the existing users are superusers
    """
    unit = ops_test.model.applications[DATABASE_APP_NAME].units[0]
    unit_address = await get_unit_address(ops_test, unit.name)
    password = await get_password(ops_test)

    # Retrieve all users in the database.
    output = await execute_query_on_unit(
        unit_address,
        password,
        "SELECT CONCAT(usename, ':', usesuper) FROM pg_catalog.pg_user;"
        if admin
        else "SELECT usename FROM pg_catalog.pg_user;",
    )

    # Assert users that should exist.
    for user in users_that_should_exist:
        if admin:
            # The t flag indicates the user is a superuser.
            assert f"{user}:t" in output
        else:
            assert user in output

    # Assert users that should not exist.
    for user in users_that_should_not_exist:
        assert user not in output


async def check_database_creation(ops_test: OpsTest, database: str) -> None:
    """Checks that database and tables are successfully created for the application.

    Args:
        ops_test: The ops test framework
        database: Name of the database that should have been created
    """
    password = await get_password(ops_test)

    for unit in ops_test.model.applications[DATABASE_APP_NAME].units:
        unit_address = await get_unit_address(ops_test, unit.name)

        # Ensure database exists in PostgreSQL.
        output = await execute_query_on_unit(
            unit_address,
            password,
            "SELECT datname FROM pg_database;",
        )
        assert database in output

        # Ensure that application tables exist in the database
        output = await execute_query_on_unit(
            unit_address,
            password,
            "SELECT table_name FROM information_schema.tables;",
            database=database,
        )
        assert len(output)


@retry(
    retry=retry_if_result(lambda x: not x),
    stop=stop_after_attempt(10),
    wait=wait_exponential(multiplier=1, min=2, max=30),
)
async def check_patroni(ops_test: OpsTest, unit_name: str, restart_time: float) -> bool:
    """Check if Patroni is running correctly on a specific unit.

    Args:
        ops_test: The ops test framework instance
        unit_name: The name of the unit
        restart_time: Point in time before the unit was restarted.

    Returns:
        whether Patroni is running correctly.
    """
    unit_ip = await get_unit_address(ops_test, unit_name)
    health_info = requests.get(f"http://{unit_ip}:8008/health").json()
    postmaster_start_time = datetime.strptime(
        health_info["postmaster_start_time"], "%Y-%m-%d %H:%M:%S.%f%z"
    ).timestamp()
    return postmaster_start_time > restart_time and health_info["state"] == "running"


def convert_records_to_dict(records: List[tuple]) -> dict:
    """Converts psycopg2 records list to a dict."""
    records_dict = {}
    for record in records:
        # Add record tuple data to dict.
        records_dict[record[0]] = record[1]
    return records_dict


async def deploy_and_relate_application_with_postgresql(
    ops_test: OpsTest,
    charm: str,
    application_name: str,
    number_of_units: int,
    channel: str = "stable",
    relation: str = "db",
) -> int:
    """Helper function to deploy and relate application with PostgreSQL.

    Args:
        ops_test: The ops test framework.
        charm: Charm identifier.
        application_name: The name of the application to deploy.
        number_of_units: The number of units to deploy.
        channel: The channel to use for the charm.
        relation: Name of the PostgreSQL relation to relate
            the application to.

    Returns:
        the id of the created relation.
    """
    # Deploy application.
    await ops_test.model.deploy(
        charm,
        channel=channel,
        application_name=application_name,
        num_units=number_of_units,
    )
    await ops_test.model.wait_for_idle(
        apps=[application_name],
        status="blocked",
        raise_on_blocked=False,
        timeout=1000,
    )

    # Relate application to PostgreSQL.
    relation = await ops_test.model.relate(
        f"{application_name}", f"{DATABASE_APP_NAME}:{relation}"
    )
    await ops_test.model.wait_for_idle(
        apps=[application_name],
        status="active",
        raise_on_blocked=False,  # Application that needs a relation is blocked initially.
        timeout=1000,
    )

    return relation.id


async def execute_query_on_unit(
    unit_address: str,
    password: str,
    query: str,
    database: str = "postgres",
):
    """Execute given PostgreSQL query on a unit.

    Args:
        unit_address: The public IP address of the unit to execute the query on.
        password: The PostgreSQL superuser password.
        query: Query to execute.
        database: Optional database to connect to (defaults to postgres database).

    Returns:
        A list of rows that were potentially returned from the query.
    """
    with psycopg2.connect(
        f"dbname='{database}' user='operator' host='{unit_address}' password='{password}' connect_timeout=10"
    ) as connection, connection.cursor() as cursor:
        cursor.execute(query)
        output = list(itertools.chain(*cursor.fetchall()))
    return output


def get_cluster_members(endpoint: str) -> List[str]:
    """List of current Patroni cluster members.

    Args:
        endpoint: endpoint of the Patroni API

    Returns:
        list of Patroni cluster members
    """
    r = requests.get(f"http://{endpoint}:8008/cluster")
    return [member["name"] for member in r.json()["members"]]


def get_application_units(ops_test: OpsTest, application_name: str) -> List[str]:
    """List the unit names of an application.

    Args:
        ops_test: The ops test framework instance
        application_name: The name of the application

    Returns:
        list of current unit names of the application
    """
    return [
        unit.name.replace("/", "-") for unit in ops_test.model.applications[application_name].units
    ]


<<<<<<< HEAD
=======
def get_charm_resources(namespace: str, application: str) -> List[GenericNamespacedResource]:
    """Return the list of k8s resources from resources.yaml file.

    Args:
        namespace: namespace related to the model where
            the charm was deployed.
        application: application name.

    Returns:
        list of existing charm/Patroni specific k8s resources.
    """
    # Define the context needed for the k8s resources lists load.
    context = {"namespace": namespace, "app_name": application}

    # Load the list of the resources from resources.yaml.
    with open("src/resources.yaml") as f:
        return codecs.load_all_yaml(f, context=context)


def get_existing_k8s_resources(namespace: str, application: str) -> set:
    """Return the list of k8s resources that were created by the charm and Patroni.

    Args:
        namespace: namespace related to the model where
            the charm was deployed.
        application: application name.

    Returns:
        list of existing charm/Patroni specific k8s resources.
    """
    # Create a k8s API client instance.
    client = Client(namespace=namespace)

    # Retrieve the k8s resources the charm should create.
    charm_resources = get_charm_resources(namespace, application)

    # Add only the resources that currently exist.
    resources = set(
        map(
            # Build an identifier for each resource (using its type and name).
            lambda x: f"{type(x).__name__}/{x.metadata.name}",
            filter(
                lambda x: (resource_exists(client, x)),
                charm_resources,
            ),
        )
    )

    # Include the resources created by the charm and Patroni.
    for kind in [Endpoints, Service]:
        extra_resources = client.list(
            kind,
            namespace=namespace,
            labels={"app.juju.is/created-by": application},
        )
        resources.update(
            set(
                map(
                    # Build an identifier for each resource (using its type and name).
                    lambda x: f"{kind.__name__}/{x.metadata.name}",
                    extra_resources,
                )
            )
        )

    return resources


def get_expected_k8s_resources(namespace: str, application: str) -> set:
    """Return the list of expected k8s resources when the charm is deployed.

    Args:
        namespace: namespace related to the model where
            the charm was deployed.
        application: application name.

    Returns:
        list of existing charm/Patroni specific k8s resources.
    """
    # Retrieve the k8s resources created by the charm.
    charm_resources = get_charm_resources(namespace, application)

    # Build an identifier for each resource (using its type and name).
    resources = set(
        map(
            lambda x: f"{type(x).__name__}/{x.metadata.name}",
            charm_resources,
        )
    )

    # Include the resources created by the charm and Patroni.
    resources.update(
        [
            f"Endpoints/patroni-{application}-config",
            f"Endpoints/patroni-{application}",
            f"Endpoints/{application}-primary",
            f"Endpoints/{application}-replicas",
            f"Service/patroni-{application}-config",
        ]
    )

    return resources


>>>>>>> 5a4aa0f7
async def get_password(ops_test: OpsTest, username: str = "operator"):
    """Retrieve a user password using the action."""
    unit = ops_test.model.units.get(f"{DATABASE_APP_NAME}/0")
    action = await unit.run_action("get-password", **{"username": username})
    result = await action.wait()
    return result.results[f"{username}-password"]


async def get_primary(ops_test: OpsTest, unit_id=0) -> str:
    """Get the primary unit.

    Args:
        ops_test: ops_test instance.
        unit_id: the number of the unit.

    Returns:
        the current primary unit.
    """
    action = await ops_test.model.units.get(f"{DATABASE_APP_NAME}/{unit_id}").run_action(
        "get-primary"
    )
    action = await action.wait()
    return action.results["primary"]


async def get_unit_address(ops_test: OpsTest, unit_name: str) -> str:
    """Get unit IP address.

    Args:
        ops_test: The ops test framework instance
        unit_name: The name of the unit

    Returns:
        IP address of the unit
    """
    status = await ops_test.model.get_status()
    return status["applications"][unit_name.split("/")[0]].units[unit_name]["address"]


async def restart_patroni(ops_test: OpsTest, unit_name: str) -> None:
    """Restart Patroni on a specific unit.

    Args:
        ops_test: The ops test framework instance
        unit_name: The name of the unit
    """
    unit_ip = await get_unit_address(ops_test, unit_name)
    requests.post(f"http://{unit_ip}:8008/restart")


<<<<<<< HEAD
=======
def resource_exists(client: Client, resource: GenericNamespacedResource) -> bool:
    """Check whether a specific resource exists.

    Args:
        client: k8s API client instance.
        resource: k8s resource.

    Returns:
        whether the resource exists.
    """
    try:
        client.get(type(resource), name=resource.metadata.name)
        return True
    except ApiError:
        return False


>>>>>>> 5a4aa0f7
async def scale_application(ops_test: OpsTest, application_name: str, scale: int) -> None:
    """Scale a given application to a specific unit count.

    Args:
        ops_test: The ops test framework instance
        application_name: The name of the application
        scale: The number of units to scale to
    """
    await ops_test.model.applications[application_name].scale(scale)
    await ops_test.model.wait_for_idle(
        apps=[application_name],
        status="active",
        timeout=1000,
        wait_for_exact_units=scale,
    )


<<<<<<< HEAD
async def set_password(ops_test: OpsTest, unit_name: str, username: str = "operator"):
    """Retrieve a user password using the action."""
    unit = ops_test.model.units.get(unit_name)
    action = await unit.run_action("set-password", **{"username": username})
=======
async def set_password(
    ops_test: OpsTest, unit_name: str, username: str = "operator", password: str = None
):
    """Set a user password using the action."""
    unit = ops_test.model.units.get(unit_name)
    parameters = {"username": username}
    if password is not None:
        parameters["password"] = password
    action = await unit.run_action("set-password", **parameters)
>>>>>>> 5a4aa0f7
    result = await action.wait()
    return result.results<|MERGE_RESOLUTION|>--- conflicted
+++ resolved
@@ -227,8 +227,6 @@
     ]
 
 
-<<<<<<< HEAD
-=======
 def get_charm_resources(namespace: str, application: str) -> List[GenericNamespacedResource]:
     """Return the list of k8s resources from resources.yaml file.
 
@@ -333,7 +331,6 @@
     return resources
 
 
->>>>>>> 5a4aa0f7
 async def get_password(ops_test: OpsTest, username: str = "operator"):
     """Retrieve a user password using the action."""
     unit = ops_test.model.units.get(f"{DATABASE_APP_NAME}/0")
@@ -384,8 +381,6 @@
     requests.post(f"http://{unit_ip}:8008/restart")
 
 
-<<<<<<< HEAD
-=======
 def resource_exists(client: Client, resource: GenericNamespacedResource) -> bool:
     """Check whether a specific resource exists.
 
@@ -403,7 +398,6 @@
         return False
 
 
->>>>>>> 5a4aa0f7
 async def scale_application(ops_test: OpsTest, application_name: str, scale: int) -> None:
     """Scale a given application to a specific unit count.
 
@@ -421,12 +415,6 @@
     )
 
 
-<<<<<<< HEAD
-async def set_password(ops_test: OpsTest, unit_name: str, username: str = "operator"):
-    """Retrieve a user password using the action."""
-    unit = ops_test.model.units.get(unit_name)
-    action = await unit.run_action("set-password", **{"username": username})
-=======
 async def set_password(
     ops_test: OpsTest, unit_name: str, username: str = "operator", password: str = None
 ):
@@ -436,6 +424,5 @@
     if password is not None:
         parameters["password"] = password
     action = await unit.run_action("set-password", **parameters)
->>>>>>> 5a4aa0f7
     result = await action.wait()
     return result.results