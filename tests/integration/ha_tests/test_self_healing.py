--- conflicted
+++ resolved
@@ -157,42 +157,6 @@
 
 
 @pytest.mark.group(1)
-<<<<<<< HEAD
-@pytest.mark.parametrize("process", DB_PROCESSES)
-async def test_restart_db_process(
-    ops_test: OpsTest, process: str, continuous_writes, primary_start_timeout
-) -> None:
-    # Locate primary unit.
-    app = await app_name(ops_test)
-    primary_name = await get_primary(ops_test, app)
-
-    # Start an application that continuously writes data to the database.
-    await start_continuous_writes(ops_test, app)
-
-    # Restart the database process.
-    await send_signal_to_process(ops_test, primary_name, process, "SIGTERM")
-
-    # Wait some time to elect a new primary.
-    sleep(MEDIAN_ELECTION_TIME * 2)
-
-    async with ops_test.fast_forward():
-        await are_writes_increasing(ops_test, primary_name)
-
-        # Verify that the database service got restarted and is ready in the old primary.
-        logger.info(f"waiting for the database service to restart on {primary_name}")
-        assert await is_postgresql_ready(ops_test, primary_name)
-
-    # Verify that a new primary gets elected (ie old primary is secondary).
-    new_primary_name = await get_primary(ops_test, app, down_unit=primary_name)
-    assert new_primary_name != primary_name
-
-    await is_cluster_updated(ops_test, primary_name)
-
-
-@pytest.mark.group(1)
-=======
-@pytest.mark.unstable
->>>>>>> f6a4e13a
 @pytest.mark.parametrize("process", DB_PROCESSES)
 @pytest.mark.parametrize("signal", ["SIGTERM", "SIGKILL"])
 async def test_full_cluster_restart(
