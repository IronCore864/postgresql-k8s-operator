--- conflicted
+++ resolved
@@ -85,13 +85,8 @@
       - name: Run integration tests
         run: tox -e db-admin-relation-integration
 
-<<<<<<< HEAD
   integration-test-microk8s-ha:
     name: Integration tests for high availability (microk8s)
-=======
-  integration-test-microk8s-password-rotation:
-    name: Integration tests for password rotation (microk8s)
->>>>>>> 6cfaacd0
     runs-on: ubuntu-latest
     steps:
       - name: Checkout
@@ -103,17 +98,10 @@
           # This is needed until https://bugs.launchpad.net/juju/+bug/1977582 is fixed.
           bootstrap-options: "--agent-version 2.9.29"
       - name: Run integration tests
-<<<<<<< HEAD
         run: tox -e ha-integration
 
   integration-test-microk8s-password-rotation:
     name: Integration tests for password rotation (microk8s)
-=======
-        run: tox -e password-rotation-integration
-
-  integration-test-microk8s-tls:
-    name: Integration tests for TLS (microk8s)
->>>>>>> 6cfaacd0
     runs-on: ubuntu-latest
     steps:
       - name: Checkout
@@ -125,8 +113,19 @@
           # This is needed until https://bugs.launchpad.net/juju/+bug/1977582 is fixed.
           bootstrap-options: "--agent-version 2.9.29"
       - name: Run integration tests
-<<<<<<< HEAD
         run: tox -e password-rotation-integration
-=======
-        run: tox -e tls-integration
->>>>>>> 6cfaacd0
+
+  integration-test-microk8s-tls:
+    name: Integration tests for TLS (microk8s)
+    runs-on: ubuntu-latest
+    steps:
+      - name: Checkout
+        uses: actions/checkout@v2
+      - name: Setup operator environment
+        uses: charmed-kubernetes/actions-operator@main
+        with:
+          provider: microk8s
+          # This is needed until https://bugs.launchpad.net/juju/+bug/1977582 is fixed.
+          bootstrap-options: "--agent-version 2.9.29"
+      - name: Run integration tests
+        run: tox -e tls-integration