--- conflicted
+++ resolved
@@ -5,12 +5,8 @@
 
 DATABASE_PORT = "5432"
 PEER = "database-peers"
-<<<<<<< HEAD
 REPLICATION_USER = "replication"
-USER = "operator"
-SYSTEM_USERS = [REPLICATION_USER, USER]
-=======
 REPLICATION_PASSWORD_KEY = "replication-password"
 USER = "operator"
 USER_PASSWORD_KEY = "operator-password"
->>>>>>> 36640b26
+SYSTEM_USERS = [REPLICATION_USER, USER]