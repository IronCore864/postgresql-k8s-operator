# Copyright 2022 Canonical Ltd.
# See LICENSE file for licensing details.

"""File containing constants to be used in the charm."""

DATABASE_PORT = "5432"
PEER = "database-peers"
BACKUP_USER = "backup"
REPLICATION_USER = "replication"
REPLICATION_PASSWORD_KEY = "replication-password"
REWIND_USER = "rewind"
REWIND_PASSWORD_KEY = "rewind-password"
MONITORING_USER = "monitoring"
MONITORING_PASSWORD_KEY = "monitoring-password"
TLS_KEY_FILE = "key.pem"
TLS_CA_FILE = "ca.pem"
TLS_CERT_FILE = "cert.pem"
USER = "operator"
USER_PASSWORD_KEY = "operator-password"
WORKLOAD_OS_GROUP = "postgres"
WORKLOAD_OS_USER = "postgres"
METRICS_PORT = "9187"
POSTGRESQL_DATA_PATH = "/var/lib/postgresql/data/pgdata"
POSTGRES_LOG_FILES = [
    "/var/log/pgbackrest/*",
    "/var/log/postgresql/patroni.log",
    "/var/log/postgresql/postgresql*.log",
]
# List of system usernames needed for correct work of the charm/workload.
SYSTEM_USERS = [BACKUP_USER, REPLICATION_USER, REWIND_USER, USER, MONITORING_USER]

SECRET_LABEL = "secret"
SECRET_CACHE_LABEL = "cache"
SECRET_INTERNAL_LABEL = "internal-secret"
SECRET_DELETED_LABEL = "None"

APP_SCOPE = "app"
UNIT_SCOPE = "unit"

SECRET_KEY_OVERRIDES = {"ca": "cauth"}
BACKUP_TYPE_OVERRIDES = {"full": "full", "differential": "diff", "incremental": "incr"}

<<<<<<< HEAD
TRACING_RELATION_NAME = "tracing"
TRACING_PROTOCOL = "otlp_http"
=======
DATABASE = "database"
LEGACY_DB = "db"
LEGACY_DB_ADMIN = "db-admin"
ALL_LEGACY_RELATIONS = [LEGACY_DB, LEGACY_DB_ADMIN]

ENDPOINT_SIMULTANEOUSLY_BLOCKING_MESSAGE = (
    "Please choose one endpoint to use. No need to relate all of them simultaneously!"
)
>>>>>>> 25a72cc7
<|MERGE_RESOLUTION|>--- conflicted
+++ resolved
@@ -40,10 +40,9 @@
 SECRET_KEY_OVERRIDES = {"ca": "cauth"}
 BACKUP_TYPE_OVERRIDES = {"full": "full", "differential": "diff", "incremental": "incr"}
 
-<<<<<<< HEAD
 TRACING_RELATION_NAME = "tracing"
 TRACING_PROTOCOL = "otlp_http"
-=======
+
 DATABASE = "database"
 LEGACY_DB = "db"
 LEGACY_DB_ADMIN = "db-admin"
@@ -51,5 +50,4 @@
 
 ENDPOINT_SIMULTANEOUSLY_BLOCKING_MESSAGE = (
     "Please choose one endpoint to use. No need to relate all of them simultaneously!"
-)
->>>>>>> 25a72cc7
+)