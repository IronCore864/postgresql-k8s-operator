# Copyright 2021 Canonical Ltd.
# See LICENSE file for licensing details.

[tox]
no_package = True
env_list = lint, unit

[vars]
src_path = {tox_root}/src
tests_path = {tox_root}/tests
lib_path = {tox_root}/lib/charms/postgresql_k8s
all_path = {[vars]src_path} {[vars]tests_path} {[vars]lib_path}

[testenv]
set_env =
    PYTHONPATH = {tox_root}:{tox_root}/lib:{[vars]src_path}
    PY_COLORS = 1
allowlist_externals =
    poetry

[testenv:build-{production,dev,wrapper}]
# Wrap `charmcraft pack`
pass_env =
    CI
allowlist_externals =
    {[testenv]allowlist_externals}
    charmcraft
    charmcraftcache
    mv
commands_pre =
    poetry export --only main,charm-libs --output requirements.txt
commands =
    build-production: charmcraft pack {posargs}
    build-dev: charmcraftcache pack {posargs}
commands_post =
    mv requirements.txt requirements-last-build.txt

[testenv:format]
description = Apply coding style standards to code
commands_pre =
    poetry install --only format --no-root
commands =
    poetry lock --no-update
    poetry run ruff --fix {[vars]all_path}
    poetry run black {[vars]all_path}

[testenv:lint]
description = Check code against coding style standards
allowlist_externals =
    {[testenv]allowlist_externals}
    find
commands_pre =
    poetry install --only lint,format --no-root
commands =
    poetry check --lock
    poetry run codespell {[vars]all_path}
    poetry run ruff {[vars]all_path}
    poetry run black --check --diff {[vars]all_path}
    find {[vars]all_path} -type f \( -name "*.sh" -o -name "*.bash" \) -exec poetry run shellcheck --color=always \{\} +

[testenv:unit-{juju2, juju3}]
description = Run unit tests
set_env =
    {[testenv]set_env}
    juju2: LIBJUJU="2.9.44.1"
    juju3: LIBJUJU="3.2.0.1"
commands_pre =
    poetry install --only main,charm-libs,unit --no-root
commands =
    poetry run coverage run --source={[vars]src_path} \
        -m pytest -v --tb native -s {posargs} {[vars]tests_path}/unit
    poetry run coverage report

<<<<<<< HEAD
[testenv:async-replication-integration]
description = Run async replication integration tests
set_env =
    {[testenv]set_env}
    # Workaround for https://github.com/python-poetry/poetry/issues/6958
    POETRY_INSTALLER_PARALLEL = false
pass_env =
    CI
    GITHUB_OUTPUT
allowlist_externals =
    {[testenv:pack-wrapper]allowlist_externals}
commands_pre =
    poetry install --only integration --no-root
    {[testenv:pack-wrapper]commands_pre}
commands =
    poetry run pytest -v --tb native --log-cli-level=INFO -s {posargs} {[vars]tests_path}/integration/ha_tests/test_async_replication.py
commands_post =
    {[testenv:pack-wrapper]commands_post}

[testenv:backup-integration]
description = Run backup integration tests
set_env =
    {[testenv]set_env}
    # Workaround for https://github.com/python-poetry/poetry/issues/6958
    POETRY_INSTALLER_PARALLEL = false
pass_env =
    CI
    GITHUB_OUTPUT
    SECRETS_FROM_GITHUB
allowlist_externals =
    {[testenv:pack-wrapper]allowlist_externals}
commands_pre =
    poetry install --only integration --no-root
    {[testenv:pack-wrapper]commands_pre}
commands =
    poetry run pytest -v --tb native --log-cli-level=INFO -s {posargs} {[vars]tests_path}/integration/test_backups.py
commands_post =
    {[testenv:pack-wrapper]commands_post}

[testenv:charm-integration]
description = Run charm integration tests
set_env =
    {[testenv]set_env}
    # Workaround for https://github.com/python-poetry/poetry/issues/6958
    POETRY_INSTALLER_PARALLEL = false
pass_env =
    CI
    GITHUB_OUTPUT
allowlist_externals =
    {[testenv:pack-wrapper]allowlist_externals}
commands_pre =
    poetry install --only integration --no-root
    {[testenv:pack-wrapper]commands_pre}
commands =
    poetry run pytest -v --tb native --log-cli-level=INFO -s {posargs} {[vars]tests_path}/integration/test_charm.py
commands_post =
    {[testenv:pack-wrapper]commands_post}

[testenv:database-relation-integration]
description = Run database relation integration tests
set_env =
    {[testenv]set_env}
    # Workaround for https://github.com/python-poetry/poetry/issues/6958
    POETRY_INSTALLER_PARALLEL = false
pass_env =
    CI
    GITHUB_OUTPUT
allowlist_externals =
    {[testenv:pack-wrapper]allowlist_externals}
commands_pre =
    poetry install --only integration --no-root
    {[testenv:pack-wrapper]commands_pre}
commands =
    poetry run pytest -v --tb native --log-cli-level=INFO -s {posargs} {[vars]tests_path}/integration/new_relations/test_new_relations.py
commands_post =
    {[testenv:pack-wrapper]commands_post}

[testenv:db-relation-integration]
description = Run db relation integration tests
set_env =
    {[testenv]set_env}
    # Workaround for https://github.com/python-poetry/poetry/issues/6958
    POETRY_INSTALLER_PARALLEL = false
pass_env =
    CI
    GITHUB_OUTPUT
allowlist_externals =
    {[testenv:pack-wrapper]allowlist_externals}
commands_pre =
    poetry install --only integration --no-root
    {[testenv:pack-wrapper]commands_pre}
commands =
    poetry run pytest -v --tb native --log-cli-level=INFO -s {posargs} {[vars]tests_path}/integration/test_db.py
commands_post =
    {[testenv:pack-wrapper]commands_post}

[testenv:db-admin-relation-integration]
description = Run db-admin relation integration tests
set_env =
    {[testenv]set_env}
    # Workaround for https://github.com/python-poetry/poetry/issues/6958
    POETRY_INSTALLER_PARALLEL = false
pass_env =
    CI
    GITHUB_OUTPUT
allowlist_externals =
    {[testenv:pack-wrapper]allowlist_externals}
commands_pre =
    poetry install --only integration --no-root
    {[testenv:pack-wrapper]commands_pre}
commands =
    poetry run pytest -v --tb native --log-cli-level=INFO -s {posargs} {[vars]tests_path}/integration/test_db_admin.py
commands_post =
    {[testenv:pack-wrapper]commands_post}

[testenv:ha-replication-integration]
description = Run high availability replication integration tests
set_env =
    {[testenv]set_env}
    # Workaround for https://github.com/python-poetry/poetry/issues/6958
    POETRY_INSTALLER_PARALLEL = false
pass_env =
    CI
    GITHUB_OUTPUT
allowlist_externals =
    {[testenv:pack-wrapper]allowlist_externals}
commands_pre =
    poetry install --only integration --no-root
    {[testenv:pack-wrapper]commands_pre}
commands =
    poetry run pytest -v --tb native --log-cli-level=INFO -s {posargs} {[vars]tests_path}/integration/ha_tests/test_replication.py
commands_post =
    {[testenv:pack-wrapper]commands_post}

[testenv:ha-self-healing-integration]
description = Run high availability self healing integration tests
set_env =
    {[testenv]set_env}
    # Workaround for https://github.com/python-poetry/poetry/issues/6958
    POETRY_INSTALLER_PARALLEL = false
pass_env =
    CI
    GITHUB_OUTPUT
allowlist_externals =
    {[testenv:pack-wrapper]allowlist_externals}
commands_pre =
    poetry install --only integration --no-root
    {[testenv:pack-wrapper]commands_pre}
commands =
    poetry run pytest -v --tb native --log-cli-level=INFO -s {posargs} {[vars]tests_path}/integration/ha_tests/test_self_healing.py
commands_post =
    {[testenv:pack-wrapper]commands_post}

[testenv:password-rotation-integration]
description = Run password rotation integration tests
set_env =
    {[testenv]set_env}
    # Workaround for https://github.com/python-poetry/poetry/issues/6958
    POETRY_INSTALLER_PARALLEL = false
pass_env =
    CI
    GITHUB_OUTPUT
allowlist_externals =
    {[testenv:pack-wrapper]allowlist_externals}
commands_pre =
    poetry install --only integration --no-root
    {[testenv:pack-wrapper]commands_pre}
commands =
    poetry run pytest -v --tb native --log-cli-level=INFO -s {posargs} {[vars]tests_path}/integration/test_password_rotation.py
commands_post =
    {[testenv:pack-wrapper]commands_post}

[testenv:plugins-integration]
description = Run plugins integration tests
set_env =
    {[testenv]set_env}
    # Workaround for https://github.com/python-poetry/poetry/issues/6958
    POETRY_INSTALLER_PARALLEL = false
pass_env =
    CI
    GITHUB_OUTPUT
allowlist_externals =
    {[testenv:pack-wrapper]allowlist_externals}
commands_pre =
    poetry install --only integration --no-root
    {[testenv:pack-wrapper]commands_pre}
commands =
    poetry run pytest -v --tb native --log-cli-level=INFO -s {posargs} {[vars]tests_path}/integration/test_plugins.py
commands_post =
    {[testenv:pack-wrapper]commands_post}

[testenv:tls-integration]
description = Run TLS integration tests
set_env =
    {[testenv]set_env}
    # Workaround for https://github.com/python-poetry/poetry/issues/6958
    POETRY_INSTALLER_PARALLEL = false
pass_env =
    CI
    GITHUB_OUTPUT
allowlist_externals =
    {[testenv:pack-wrapper]allowlist_externals}
commands_pre =
    poetry install --only integration --no-root
    {[testenv:pack-wrapper]commands_pre}
commands =
    poetry run pytest -v --tb native --log-cli-level=INFO -s {posargs} {[vars]tests_path}/integration/test_tls.py
commands_post =
    {[testenv:pack-wrapper]commands_post}

[testenv:upgrade-integration]
description = Run upgrade integration tests
set_env =
    {[testenv]set_env}
    # Workaround for https://github.com/python-poetry/poetry/issues/6958
    POETRY_INSTALLER_PARALLEL = false
pass_env =
    CI
    GITHUB_OUTPUT
allowlist_externals =
    {[testenv:pack-wrapper]allowlist_externals}
commands_pre =
    poetry install --only integration --no-root
    {[testenv:pack-wrapper]commands_pre}
commands =
    poetry run pytest -v --tb native --log-cli-level=INFO -s {posargs} {[vars]tests_path}/integration/ha_tests/test_upgrade.py
commands_post =
    {[testenv:pack-wrapper]commands_post}

[testenv:upgrade-from-stable-integration]
description = Run upgrade from stable integration tests
set_env =
    {[testenv]set_env}
    # Workaround for https://github.com/python-poetry/poetry/issues/6958
    POETRY_INSTALLER_PARALLEL = false
pass_env =
    CI
    GITHUB_OUTPUT
allowlist_externals =
    {[testenv:pack-wrapper]allowlist_externals}
commands_pre =
    poetry install --only integration --no-root
    {[testenv:pack-wrapper]commands_pre}
commands =
    poetry run pytest -v --tb native --log-cli-level=INFO -s {posargs} {[vars]tests_path}/integration/ha_tests/test_upgrade_from_stable.py
commands_post =
    {[testenv:pack-wrapper]commands_post}

=======
>>>>>>> dba42b6d
[testenv:integration]
description = Run integration tests
set_env =
    {[testenv]set_env}
    # Workaround for https://github.com/python-poetry/poetry/issues/6958
    POETRY_INSTALLER_PARALLEL = false
pass_env =
    CI
    GITHUB_OUTPUT
    SECRETS_FROM_GITHUB
allowlist_externals =
    {[testenv:build-wrapper]allowlist_externals}
commands_pre =
    poetry install --only integration --no-root
    {[testenv:build-wrapper]commands_pre}
commands =
    poetry run pytest -v --tb native --log-cli-level=INFO -s --ignore={[vars]tests_path}/unit/ {posargs}
commands_post =
    {[testenv:build-wrapper]commands_post}<|MERGE_RESOLUTION|>--- conflicted
+++ resolved
@@ -71,257 +71,6 @@
         -m pytest -v --tb native -s {posargs} {[vars]tests_path}/unit
     poetry run coverage report
 
-<<<<<<< HEAD
-[testenv:async-replication-integration]
-description = Run async replication integration tests
-set_env =
-    {[testenv]set_env}
-    # Workaround for https://github.com/python-poetry/poetry/issues/6958
-    POETRY_INSTALLER_PARALLEL = false
-pass_env =
-    CI
-    GITHUB_OUTPUT
-allowlist_externals =
-    {[testenv:pack-wrapper]allowlist_externals}
-commands_pre =
-    poetry install --only integration --no-root
-    {[testenv:pack-wrapper]commands_pre}
-commands =
-    poetry run pytest -v --tb native --log-cli-level=INFO -s {posargs} {[vars]tests_path}/integration/ha_tests/test_async_replication.py
-commands_post =
-    {[testenv:pack-wrapper]commands_post}
-
-[testenv:backup-integration]
-description = Run backup integration tests
-set_env =
-    {[testenv]set_env}
-    # Workaround for https://github.com/python-poetry/poetry/issues/6958
-    POETRY_INSTALLER_PARALLEL = false
-pass_env =
-    CI
-    GITHUB_OUTPUT
-    SECRETS_FROM_GITHUB
-allowlist_externals =
-    {[testenv:pack-wrapper]allowlist_externals}
-commands_pre =
-    poetry install --only integration --no-root
-    {[testenv:pack-wrapper]commands_pre}
-commands =
-    poetry run pytest -v --tb native --log-cli-level=INFO -s {posargs} {[vars]tests_path}/integration/test_backups.py
-commands_post =
-    {[testenv:pack-wrapper]commands_post}
-
-[testenv:charm-integration]
-description = Run charm integration tests
-set_env =
-    {[testenv]set_env}
-    # Workaround for https://github.com/python-poetry/poetry/issues/6958
-    POETRY_INSTALLER_PARALLEL = false
-pass_env =
-    CI
-    GITHUB_OUTPUT
-allowlist_externals =
-    {[testenv:pack-wrapper]allowlist_externals}
-commands_pre =
-    poetry install --only integration --no-root
-    {[testenv:pack-wrapper]commands_pre}
-commands =
-    poetry run pytest -v --tb native --log-cli-level=INFO -s {posargs} {[vars]tests_path}/integration/test_charm.py
-commands_post =
-    {[testenv:pack-wrapper]commands_post}
-
-[testenv:database-relation-integration]
-description = Run database relation integration tests
-set_env =
-    {[testenv]set_env}
-    # Workaround for https://github.com/python-poetry/poetry/issues/6958
-    POETRY_INSTALLER_PARALLEL = false
-pass_env =
-    CI
-    GITHUB_OUTPUT
-allowlist_externals =
-    {[testenv:pack-wrapper]allowlist_externals}
-commands_pre =
-    poetry install --only integration --no-root
-    {[testenv:pack-wrapper]commands_pre}
-commands =
-    poetry run pytest -v --tb native --log-cli-level=INFO -s {posargs} {[vars]tests_path}/integration/new_relations/test_new_relations.py
-commands_post =
-    {[testenv:pack-wrapper]commands_post}
-
-[testenv:db-relation-integration]
-description = Run db relation integration tests
-set_env =
-    {[testenv]set_env}
-    # Workaround for https://github.com/python-poetry/poetry/issues/6958
-    POETRY_INSTALLER_PARALLEL = false
-pass_env =
-    CI
-    GITHUB_OUTPUT
-allowlist_externals =
-    {[testenv:pack-wrapper]allowlist_externals}
-commands_pre =
-    poetry install --only integration --no-root
-    {[testenv:pack-wrapper]commands_pre}
-commands =
-    poetry run pytest -v --tb native --log-cli-level=INFO -s {posargs} {[vars]tests_path}/integration/test_db.py
-commands_post =
-    {[testenv:pack-wrapper]commands_post}
-
-[testenv:db-admin-relation-integration]
-description = Run db-admin relation integration tests
-set_env =
-    {[testenv]set_env}
-    # Workaround for https://github.com/python-poetry/poetry/issues/6958
-    POETRY_INSTALLER_PARALLEL = false
-pass_env =
-    CI
-    GITHUB_OUTPUT
-allowlist_externals =
-    {[testenv:pack-wrapper]allowlist_externals}
-commands_pre =
-    poetry install --only integration --no-root
-    {[testenv:pack-wrapper]commands_pre}
-commands =
-    poetry run pytest -v --tb native --log-cli-level=INFO -s {posargs} {[vars]tests_path}/integration/test_db_admin.py
-commands_post =
-    {[testenv:pack-wrapper]commands_post}
-
-[testenv:ha-replication-integration]
-description = Run high availability replication integration tests
-set_env =
-    {[testenv]set_env}
-    # Workaround for https://github.com/python-poetry/poetry/issues/6958
-    POETRY_INSTALLER_PARALLEL = false
-pass_env =
-    CI
-    GITHUB_OUTPUT
-allowlist_externals =
-    {[testenv:pack-wrapper]allowlist_externals}
-commands_pre =
-    poetry install --only integration --no-root
-    {[testenv:pack-wrapper]commands_pre}
-commands =
-    poetry run pytest -v --tb native --log-cli-level=INFO -s {posargs} {[vars]tests_path}/integration/ha_tests/test_replication.py
-commands_post =
-    {[testenv:pack-wrapper]commands_post}
-
-[testenv:ha-self-healing-integration]
-description = Run high availability self healing integration tests
-set_env =
-    {[testenv]set_env}
-    # Workaround for https://github.com/python-poetry/poetry/issues/6958
-    POETRY_INSTALLER_PARALLEL = false
-pass_env =
-    CI
-    GITHUB_OUTPUT
-allowlist_externals =
-    {[testenv:pack-wrapper]allowlist_externals}
-commands_pre =
-    poetry install --only integration --no-root
-    {[testenv:pack-wrapper]commands_pre}
-commands =
-    poetry run pytest -v --tb native --log-cli-level=INFO -s {posargs} {[vars]tests_path}/integration/ha_tests/test_self_healing.py
-commands_post =
-    {[testenv:pack-wrapper]commands_post}
-
-[testenv:password-rotation-integration]
-description = Run password rotation integration tests
-set_env =
-    {[testenv]set_env}
-    # Workaround for https://github.com/python-poetry/poetry/issues/6958
-    POETRY_INSTALLER_PARALLEL = false
-pass_env =
-    CI
-    GITHUB_OUTPUT
-allowlist_externals =
-    {[testenv:pack-wrapper]allowlist_externals}
-commands_pre =
-    poetry install --only integration --no-root
-    {[testenv:pack-wrapper]commands_pre}
-commands =
-    poetry run pytest -v --tb native --log-cli-level=INFO -s {posargs} {[vars]tests_path}/integration/test_password_rotation.py
-commands_post =
-    {[testenv:pack-wrapper]commands_post}
-
-[testenv:plugins-integration]
-description = Run plugins integration tests
-set_env =
-    {[testenv]set_env}
-    # Workaround for https://github.com/python-poetry/poetry/issues/6958
-    POETRY_INSTALLER_PARALLEL = false
-pass_env =
-    CI
-    GITHUB_OUTPUT
-allowlist_externals =
-    {[testenv:pack-wrapper]allowlist_externals}
-commands_pre =
-    poetry install --only integration --no-root
-    {[testenv:pack-wrapper]commands_pre}
-commands =
-    poetry run pytest -v --tb native --log-cli-level=INFO -s {posargs} {[vars]tests_path}/integration/test_plugins.py
-commands_post =
-    {[testenv:pack-wrapper]commands_post}
-
-[testenv:tls-integration]
-description = Run TLS integration tests
-set_env =
-    {[testenv]set_env}
-    # Workaround for https://github.com/python-poetry/poetry/issues/6958
-    POETRY_INSTALLER_PARALLEL = false
-pass_env =
-    CI
-    GITHUB_OUTPUT
-allowlist_externals =
-    {[testenv:pack-wrapper]allowlist_externals}
-commands_pre =
-    poetry install --only integration --no-root
-    {[testenv:pack-wrapper]commands_pre}
-commands =
-    poetry run pytest -v --tb native --log-cli-level=INFO -s {posargs} {[vars]tests_path}/integration/test_tls.py
-commands_post =
-    {[testenv:pack-wrapper]commands_post}
-
-[testenv:upgrade-integration]
-description = Run upgrade integration tests
-set_env =
-    {[testenv]set_env}
-    # Workaround for https://github.com/python-poetry/poetry/issues/6958
-    POETRY_INSTALLER_PARALLEL = false
-pass_env =
-    CI
-    GITHUB_OUTPUT
-allowlist_externals =
-    {[testenv:pack-wrapper]allowlist_externals}
-commands_pre =
-    poetry install --only integration --no-root
-    {[testenv:pack-wrapper]commands_pre}
-commands =
-    poetry run pytest -v --tb native --log-cli-level=INFO -s {posargs} {[vars]tests_path}/integration/ha_tests/test_upgrade.py
-commands_post =
-    {[testenv:pack-wrapper]commands_post}
-
-[testenv:upgrade-from-stable-integration]
-description = Run upgrade from stable integration tests
-set_env =
-    {[testenv]set_env}
-    # Workaround for https://github.com/python-poetry/poetry/issues/6958
-    POETRY_INSTALLER_PARALLEL = false
-pass_env =
-    CI
-    GITHUB_OUTPUT
-allowlist_externals =
-    {[testenv:pack-wrapper]allowlist_externals}
-commands_pre =
-    poetry install --only integration --no-root
-    {[testenv:pack-wrapper]commands_pre}
-commands =
-    poetry run pytest -v --tb native --log-cli-level=INFO -s {posargs} {[vars]tests_path}/integration/ha_tests/test_upgrade_from_stable.py
-commands_post =
-    {[testenv:pack-wrapper]commands_post}
-
-=======
->>>>>>> dba42b6d
 [testenv:integration]
 description = Run integration tests
 set_env =
